<?php $TRANSLATIONS = array(
"Unable to load list from App Store" => "Incapaz de carregar a lista da App Store",
<<<<<<< HEAD
"Authentication error" => "Erro de autenticação",
=======
>>>>>>> d1c0f2a7
"Group already exists" => "O grupo já existe",
"Unable to add group" => "Impossível acrescentar o grupo",
"Could not enable app. " => "Não foi possível activar a app.",
"Email saved" => "Email guardado",
"Invalid email" => "Email inválido",
"OpenID Changed" => "OpenID alterado",
"Invalid request" => "Pedido inválido",
"Unable to delete group" => "Impossível apagar grupo",
<<<<<<< HEAD
=======
"Authentication error" => "Erro de autenticação",
>>>>>>> d1c0f2a7
"Unable to delete user" => "Impossível apagar utilizador",
"Language changed" => "Idioma alterado",
"Unable to add user to group %s" => "Impossível acrescentar utilizador ao grupo %s",
"Unable to remove user from group %s" => "Impossível apagar utilizador do grupo %s",
"Disable" => "Desactivar",
"Enable" => "Activar",
"Saving..." => "A guardar...",
"__language_name__" => "__language_name__",
<<<<<<< HEAD
"Security Warning" => "Aviso de Segurança",
"Your data directory and your files are probably accessible from the internet. The .htaccess file that ownCloud provides is not working. We strongly suggest that you configure your webserver in a way that the data directory is no longer accessible or you move the data directory outside the webserver document root." => "A sua pasta com os dados e os seus ficheiros estão provavelmente acessíveis a partir das internet. Sugerimos veementemente que configure o seu servidor web de maneira a que a pasta com os dados deixe de ficar acessível, ou mova a pasta com os dados para fora da raiz de documentos do servidor web.",
"Cron" => "Cron",
"Execute one task with each page loaded" => "Executar uma tarefa ao carregar cada página",
"cron.php is registered at a webcron service. Call the cron.php page in the owncloud root once a minute over http." => "cron.php está registado num serviço webcron. Chame a página cron.php na raiz owncloud por http uma vez por minuto.",
"Use systems cron service. Call the cron.php file in the owncloud folder via a system cronjob once a minute." => "Usar o serviço cron do sistema. Chame a página cron.php na pasta owncloud via um cronjob do sistema uma vez por minuto.",
"Sharing" => "Partilhando",
"Enable Share API" => "Activar API de partilha",
"Allow apps to use the Share API" => "Permitir que as aplicações usem a API de partilha",
"Allow links" => "Permitir ligações",
"Allow users to share items to the public with links" => "Permitir que os utilizadores partilhem itens com o público com ligações",
"Allow resharing" => "Permitir voltar a partilhar",
"Allow users to share items shared with them again" => "Permitir que os utilizadores partilhem itens que foram partilhados com eles",
"Allow users to share with anyone" => "Permitir que os utilizadores partilhem com toda a gente",
"Allow users to only share with users in their groups" => "Permitir que os utilizadores apenas partilhem com utilizadores do seu grupo",
"Log" => "Log",
"More" => "Mais",
"Developed by the <a href=\"http://ownCloud.org/contact\" target=\"_blank\">ownCloud community</a>, the <a href=\"https://github.com/owncloud\" target=\"_blank\">source code</a> is licensed under the <a href=\"http://www.gnu.org/licenses/agpl-3.0.html\" target=\"_blank\"><abbr title=\"Affero General Public License\">AGPL</abbr></a>." => "Desenvolvido pela <a href=\"http://ownCloud.org/contact\" target=\"_blank\">comunidade ownCloud</a>, o<a href=\"https://github.com/owncloud\" target=\"_blank\">código fonte</a> está licenciado sob a <a href=\"http://www.gnu.org/licenses/agpl-3.0.html\" target=\"_blank\"><abbr title=\"Affero General Public License\">AGPL</abbr></a>.",
=======
>>>>>>> d1c0f2a7
"Add your App" => "Adicione a sua aplicação",
"More Apps" => "Mais Aplicações",
"Select an App" => "Selecione uma aplicação",
"See application page at apps.owncloud.com" => "Ver a página da aplicação em apps.owncloud.com",
"<span class=\"licence\"></span>-licensed by <span class=\"author\"></span>" => "<span class=\"licence\"></span>-licenciado por <span class=\"author\"></span>",
"Documentation" => "Documentação",
"Managing Big Files" => "Gestão de ficheiros grandes",
"Ask a question" => "Coloque uma questão",
"Problems connecting to help database." => "Problemas ao ligar à base de dados de ajuda",
"Go there manually." => "Vá lá manualmente",
"Answer" => "Resposta",
<<<<<<< HEAD
"You have used <strong>%s</strong> of the available <strong>%s<strong>" => "Usou <strong>%s</strong> dos <strong>%s<strong> disponíveis.",
=======
"You have used <strong>%s</strong> of the available <strong>%s</strong>" => "Usou <strong>%s</strong> do disponivel <strong>%s</strong>",
>>>>>>> d1c0f2a7
"Desktop and Mobile Syncing Clients" => "Clientes de sincronização desktop e móvel",
"Download" => "Transferir",
"Your password was changed" => "A sua palavra-passe foi alterada",
"Unable to change your password" => "Não foi possivel alterar a sua palavra-chave",
"Current password" => "Palavra-chave actual",
"New password" => "Nova palavra-chave",
"show" => "mostrar",
"Change password" => "Alterar palavra-chave",
"Email" => "endereço de email",
"Your email address" => "O seu endereço de email",
"Fill in an email address to enable password recovery" => "Preencha com o seu endereço de email para ativar a recuperação da palavra-chave",
"Language" => "Idioma",
"Help translate" => "Ajude a traduzir",
"use this address to connect to your ownCloud in your file manager" => "utilize este endereço para ligar ao seu ownCloud através do seu gestor de ficheiros",
<<<<<<< HEAD
=======
"Developed by the <a href=\"http://ownCloud.org/contact\" target=\"_blank\">ownCloud community</a>, the <a href=\"https://github.com/owncloud\" target=\"_blank\">source code</a> is licensed under the <a href=\"http://www.gnu.org/licenses/agpl-3.0.html\" target=\"_blank\"><abbr title=\"Affero General Public License\">AGPL</abbr></a>." => "Desenvolvido pela <a href=\"http://ownCloud.org/contact\" target=\"_blank\">comunidade ownCloud</a>, o<a href=\"https://github.com/owncloud\" target=\"_blank\">código fonte</a> está licenciado sob a <a href=\"http://www.gnu.org/licenses/agpl-3.0.html\" target=\"_blank\"><abbr title=\"Affero General Public License\">AGPL</abbr></a>.",
>>>>>>> d1c0f2a7
"Name" => "Nome",
"Password" => "Palavra-chave",
"Groups" => "Grupos",
"Create" => "Criar",
"Default Quota" => "Quota por padrão",
"Other" => "Outro",
"Group Admin" => "Grupo Administrador",
"Quota" => "Quota",
"Delete" => "Apagar"
);<|MERGE_RESOLUTION|>--- conflicted
+++ resolved
@@ -1,9 +1,5 @@
 <?php $TRANSLATIONS = array(
 "Unable to load list from App Store" => "Incapaz de carregar a lista da App Store",
-<<<<<<< HEAD
-"Authentication error" => "Erro de autenticação",
-=======
->>>>>>> d1c0f2a7
 "Group already exists" => "O grupo já existe",
 "Unable to add group" => "Impossível acrescentar o grupo",
 "Could not enable app. " => "Não foi possível activar a app.",
@@ -12,39 +8,16 @@
 "OpenID Changed" => "OpenID alterado",
 "Invalid request" => "Pedido inválido",
 "Unable to delete group" => "Impossível apagar grupo",
-<<<<<<< HEAD
-=======
 "Authentication error" => "Erro de autenticação",
->>>>>>> d1c0f2a7
 "Unable to delete user" => "Impossível apagar utilizador",
 "Language changed" => "Idioma alterado",
+"Admins can't remove themself from the admin group" => "Os administradores não se podem remover a eles mesmos do grupo admin.",
 "Unable to add user to group %s" => "Impossível acrescentar utilizador ao grupo %s",
 "Unable to remove user from group %s" => "Impossível apagar utilizador do grupo %s",
 "Disable" => "Desactivar",
 "Enable" => "Activar",
 "Saving..." => "A guardar...",
 "__language_name__" => "__language_name__",
-<<<<<<< HEAD
-"Security Warning" => "Aviso de Segurança",
-"Your data directory and your files are probably accessible from the internet. The .htaccess file that ownCloud provides is not working. We strongly suggest that you configure your webserver in a way that the data directory is no longer accessible or you move the data directory outside the webserver document root." => "A sua pasta com os dados e os seus ficheiros estão provavelmente acessíveis a partir das internet. Sugerimos veementemente que configure o seu servidor web de maneira a que a pasta com os dados deixe de ficar acessível, ou mova a pasta com os dados para fora da raiz de documentos do servidor web.",
-"Cron" => "Cron",
-"Execute one task with each page loaded" => "Executar uma tarefa ao carregar cada página",
-"cron.php is registered at a webcron service. Call the cron.php page in the owncloud root once a minute over http." => "cron.php está registado num serviço webcron. Chame a página cron.php na raiz owncloud por http uma vez por minuto.",
-"Use systems cron service. Call the cron.php file in the owncloud folder via a system cronjob once a minute." => "Usar o serviço cron do sistema. Chame a página cron.php na pasta owncloud via um cronjob do sistema uma vez por minuto.",
-"Sharing" => "Partilhando",
-"Enable Share API" => "Activar API de partilha",
-"Allow apps to use the Share API" => "Permitir que as aplicações usem a API de partilha",
-"Allow links" => "Permitir ligações",
-"Allow users to share items to the public with links" => "Permitir que os utilizadores partilhem itens com o público com ligações",
-"Allow resharing" => "Permitir voltar a partilhar",
-"Allow users to share items shared with them again" => "Permitir que os utilizadores partilhem itens que foram partilhados com eles",
-"Allow users to share with anyone" => "Permitir que os utilizadores partilhem com toda a gente",
-"Allow users to only share with users in their groups" => "Permitir que os utilizadores apenas partilhem com utilizadores do seu grupo",
-"Log" => "Log",
-"More" => "Mais",
-"Developed by the <a href=\"http://ownCloud.org/contact\" target=\"_blank\">ownCloud community</a>, the <a href=\"https://github.com/owncloud\" target=\"_blank\">source code</a> is licensed under the <a href=\"http://www.gnu.org/licenses/agpl-3.0.html\" target=\"_blank\"><abbr title=\"Affero General Public License\">AGPL</abbr></a>." => "Desenvolvido pela <a href=\"http://ownCloud.org/contact\" target=\"_blank\">comunidade ownCloud</a>, o<a href=\"https://github.com/owncloud\" target=\"_blank\">código fonte</a> está licenciado sob a <a href=\"http://www.gnu.org/licenses/agpl-3.0.html\" target=\"_blank\"><abbr title=\"Affero General Public License\">AGPL</abbr></a>.",
-=======
->>>>>>> d1c0f2a7
 "Add your App" => "Adicione a sua aplicação",
 "More Apps" => "Mais Aplicações",
 "Select an App" => "Selecione uma aplicação",
@@ -56,11 +29,7 @@
 "Problems connecting to help database." => "Problemas ao ligar à base de dados de ajuda",
 "Go there manually." => "Vá lá manualmente",
 "Answer" => "Resposta",
-<<<<<<< HEAD
-"You have used <strong>%s</strong> of the available <strong>%s<strong>" => "Usou <strong>%s</strong> dos <strong>%s<strong> disponíveis.",
-=======
 "You have used <strong>%s</strong> of the available <strong>%s</strong>" => "Usou <strong>%s</strong> do disponivel <strong>%s</strong>",
->>>>>>> d1c0f2a7
 "Desktop and Mobile Syncing Clients" => "Clientes de sincronização desktop e móvel",
 "Download" => "Transferir",
 "Your password was changed" => "A sua palavra-passe foi alterada",
@@ -75,10 +44,7 @@
 "Language" => "Idioma",
 "Help translate" => "Ajude a traduzir",
 "use this address to connect to your ownCloud in your file manager" => "utilize este endereço para ligar ao seu ownCloud através do seu gestor de ficheiros",
-<<<<<<< HEAD
-=======
 "Developed by the <a href=\"http://ownCloud.org/contact\" target=\"_blank\">ownCloud community</a>, the <a href=\"https://github.com/owncloud\" target=\"_blank\">source code</a> is licensed under the <a href=\"http://www.gnu.org/licenses/agpl-3.0.html\" target=\"_blank\"><abbr title=\"Affero General Public License\">AGPL</abbr></a>." => "Desenvolvido pela <a href=\"http://ownCloud.org/contact\" target=\"_blank\">comunidade ownCloud</a>, o<a href=\"https://github.com/owncloud\" target=\"_blank\">código fonte</a> está licenciado sob a <a href=\"http://www.gnu.org/licenses/agpl-3.0.html\" target=\"_blank\"><abbr title=\"Affero General Public License\">AGPL</abbr></a>.",
->>>>>>> d1c0f2a7
 "Name" => "Nome",
 "Password" => "Palavra-chave",
 "Groups" => "Grupos",

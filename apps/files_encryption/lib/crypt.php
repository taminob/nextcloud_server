<?php
/**
 * ownCloud
 *
 * @author Frank Karlitschek
 * @copyright 2012 Frank Karlitschek frank@owncloud.org
 *
 * This library is free software; you can redistribute it and/or
 * modify it under the terms of the GNU AFFERO GENERAL PUBLIC LICENSE
 * License as published by the Free Software Foundation; either
 * version 3 of the License, or any later version.
 *
 * This library is distributed in the hope that it will be useful,
 * but WITHOUT ANY WARRANTY; without even the implied warranty of
 * MERCHANTABILITY or FITNESS FOR A PARTICULAR PURPOSE.  See the
 * GNU AFFERO GENERAL PUBLIC LICENSE for more details.
 *
 * You should have received a copy of the GNU Affero General Public
 * License along with this library.  If not, see <http://www.gnu.org/licenses/>.
 *
 */



// Todo:
//  - Crypt/decrypt button in the userinterface
//  - Setting if crypto should be on by default
//  - Add a setting "Don´t encrypt files larger than xx because of performance reasons"
//  - Transparent decrypt/encrypt in filesystem.php. Autodetect if a file is encrypted (.encrypted extension)
//  - Don't use a password directly as encryption key, but a key which is stored on the server and encrypted with the
//    user password. -> password change faster
//  - IMPORTANT! Check if the block lenght of the encrypted data stays the same


require_once 'Crypt_Blowfish/Blowfish.php';

/**
 * This class is for crypting and decrypting
 */
class OC_Crypt {
	static private $bf = null;

	public static function loginListener($params) {
		self::init($params['uid'], $params['password']);
	}

	public static function init($login, $password) {
<<<<<<< HEAD
		$view=new \OC\Files\View('/');
		if(!$view->file_exists('/'.$login)) {
=======
		$view=new OC_FilesystemView('/');
		if ( ! $view->file_exists('/'.$login)) {
>>>>>>> 4cb760a9
			$view->mkdir('/'.$login);
		}

		OC_FileProxy::$enabled=false;
		if ( ! $view->file_exists('/'.$login.'/encryption.key')) {// does key exist?
			OC_Crypt::createkey($login, $password);
		}
		$key=$view->file_get_contents('/'.$login.'/encryption.key');
		OC_FileProxy::$enabled=true;
		$_SESSION['enckey']=OC_Crypt::decrypt($key, $password);
	}


	/**
	 * get the blowfish encryption handeler for a key
	 * @param string $key (optional)
	 * @return Crypt_Blowfish
	 *
	 * if the key is left out, the default handeler will be used
	 */
	public static function getBlowfish($key='') {
		if ($key) {
			return new Crypt_Blowfish($key);
		} else {
			if ( ! isset($_SESSION['enckey'])) {
				return false;
			}
			if ( ! self::$bf) {
				self::$bf=new Crypt_Blowfish($_SESSION['enckey']);
			}
			return self::$bf;
		}
	}

	public static function createkey($username,$passcode) {
		// generate a random key
		$key=mt_rand(10000, 99999).mt_rand(10000, 99999).mt_rand(10000, 99999).mt_rand(10000, 99999);

		// encrypt the key with the passcode of the user
		$enckey=OC_Crypt::encrypt($key, $passcode);

		// Write the file
		$proxyEnabled=OC_FileProxy::$enabled;
		OC_FileProxy::$enabled=false;
		$view = new \OC\Files\View('/' . $username);
		$view->file_put_contents('/encryption.key', $enckey);
		OC_FileProxy::$enabled=$proxyEnabled;
	}

	public static function changekeypasscode($oldPassword, $newPassword) {
		if (OCP\User::isLoggedIn()) {
			$username=OCP\USER::getUser();
			$view=new \OC\Files\View('/'.$username);

			// read old key
			$key=$view->file_get_contents('/encryption.key');

			// decrypt key with old passcode
			$key=OC_Crypt::decrypt($key, $oldPassword);

			// encrypt again with new passcode
			$key=OC_Crypt::encrypt($key, $newPassword);

			// store the new key
			$view->file_put_contents('/encryption.key', $key );
		}
	}

	/**
	 * @brief encrypts an content
	 * @param $content the cleartext message you want to encrypt
	 * @param $key the encryption key (optional)
	 * @returns encrypted content
	 *
	 * This function encrypts an content
	 */
	public static function encrypt( $content, $key='') {
		$bf = self::getBlowfish($key);
		return $bf->encrypt($content);
	}

	/**
	* @brief decryption of an content
	* @param $content the cleartext message you want to decrypt
	* @param $key the encryption key (optional)
	* @returns cleartext content
	*
	* This function decrypts an content
	*/
	public static function decrypt( $content, $key='') {
		$bf = self::getBlowfish($key);
		$data=$bf->decrypt($content);
		return $data;
	}

	/**
	* @brief encryption of a file
	* @param string $source
	* @param string $target
	* @param string $key the decryption key
	*
	* This function encrypts a file
	*/
	public static function encryptFile( $source, $target, $key='') {
		$handleread  = fopen($source, "rb");
		if ($handleread!=false) {
			$handlewrite = fopen($target, "wb");
			while (!feof($handleread)) {
				$content = fread($handleread, 8192);
				$enccontent=OC_CRYPT::encrypt( $content, $key);
				fwrite($handlewrite, $enccontent);
			}
			fclose($handlewrite);
			fclose($handleread);
		}
	}


	/**
		* @brief decryption of a file
		* @param string $source
		* @param string $target
		* @param string $key the decryption key
		*
		* This function decrypts a file
		*/
	public static function decryptFile( $source, $target, $key='') {
		$handleread  = fopen($source, "rb");
		if ($handleread!=false) {
			$handlewrite = fopen($target, "wb");
			while (!feof($handleread)) {
				$content = fread($handleread, 8192);
				$enccontent=OC_CRYPT::decrypt( $content, $key);
				if (feof($handleread)) {
					$enccontent=rtrim($enccontent, "\0");
				}
				fwrite($handlewrite, $enccontent);
			}
			fclose($handlewrite);
			fclose($handleread);
		}
	}

	/**
	 * encrypt data in 8192b sized blocks
	 */
	public static function blockEncrypt($data, $key='') {
		$result='';
<<<<<<< HEAD
		while(strlen($data)) {
			$result.=self::encrypt(substr($data, 0, 8192),$key);
=======
		while (strlen($data)) {
			$result.=self::encrypt(substr($data, 0, 8192), $key);
>>>>>>> 4cb760a9
			$data=substr($data, 8192);
		}
		return $result;
	}

	/**
	 * decrypt data in 8192b sized blocks
	 */
	public static function blockDecrypt($data, $key='',$maxLength=0) {
		$result='';
<<<<<<< HEAD
		while(strlen($data)) {
			$result.=self::decrypt(substr($data, 0, 8192),$key);
=======
		while (strlen($data)) {
			$result.=self::decrypt(substr($data, 0, 8192), $key);
>>>>>>> 4cb760a9
			$data=substr($data, 8192);
		}
		if ($maxLength>0) {
			return substr($result, 0, $maxLength);
		} else {
			return rtrim($result, "\0");
		}
	}
}<|MERGE_RESOLUTION|>--- conflicted
+++ resolved
@@ -45,13 +45,8 @@
 	}
 
 	public static function init($login, $password) {
-<<<<<<< HEAD
 		$view=new \OC\Files\View('/');
 		if(!$view->file_exists('/'.$login)) {
-=======
-		$view=new OC_FilesystemView('/');
-		if ( ! $view->file_exists('/'.$login)) {
->>>>>>> 4cb760a9
 			$view->mkdir('/'.$login);
 		}
 
@@ -200,13 +195,8 @@
 	 */
 	public static function blockEncrypt($data, $key='') {
 		$result='';
-<<<<<<< HEAD
-		while(strlen($data)) {
-			$result.=self::encrypt(substr($data, 0, 8192),$key);
-=======
 		while (strlen($data)) {
 			$result.=self::encrypt(substr($data, 0, 8192), $key);
->>>>>>> 4cb760a9
 			$data=substr($data, 8192);
 		}
 		return $result;
@@ -215,15 +205,10 @@
 	/**
 	 * decrypt data in 8192b sized blocks
 	 */
-	public static function blockDecrypt($data, $key='',$maxLength=0) {
+	public static function blockDecrypt($data, $key='', $maxLength=0) {
 		$result='';
-<<<<<<< HEAD
-		while(strlen($data)) {
-			$result.=self::decrypt(substr($data, 0, 8192),$key);
-=======
 		while (strlen($data)) {
 			$result.=self::decrypt(substr($data, 0, 8192), $key);
->>>>>>> 4cb760a9
 			$data=substr($data, 8192);
 		}
 		if ($maxLength>0) {

--- conflicted
+++ resolved
@@ -110,11 +110,10 @@
 	max-width: 40%;
 }
 
-<<<<<<< HEAD
 .ldapwarning {
 	margin-left: 22px;
 	color: #FF3B3B;
-=======
+}
 .ldap_config_state_indicator_sign {
 	display: inline-block;
 	height: 16px;
@@ -131,5 +130,4 @@
 
 .ldap_grey {
 	color: #777;
->>>>>>> bd643c47
 }
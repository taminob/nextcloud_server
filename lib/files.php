<?php

/**
 * ownCloud
 *
 * @author Frank Karlitschek
 * @copyright 2012 Frank Karlitschek frank@owncloud.org
 *
 * This library is free software; you can redistribute it and/or
 * modify it under the terms of the GNU AFFERO GENERAL PUBLIC LICENSE
 * License as published by the Free Software Foundation; either
 * version 3 of the License, or any later version.
 *
 * This library is distributed in the hope that it will be useful,
 * but WITHOUT ANY WARRANTY; without even the implied warranty of
 * MERCHANTABILITY or FITNESS FOR A PARTICULAR PURPOSE.  See the
 * GNU AFFERO GENERAL PUBLIC LICENSE for more details.
 *
 * You should have received a copy of the GNU Affero General Public
 * License along with this library.  If not, see <http://www.gnu.org/licenses/>.
 *
 */

/**
 * Class for fileserver access
 *
 */
class OC_Files {
	static $tmpFiles = array();

	static public function getFileInfo($path){
		return \OC\Files\Filesystem::getFileInfo($path);
	}

	static public function getDirectoryContent($path){
		return \OC\Files\Filesystem::getDirectoryContent($path);
	}

	/**
	 * return the content of a file or return a zip file containning multiply files
	 *
	 * @param string $dir
	 * @param string $file ; seperated list of files to download
	 * @param boolean $only_header ; boolean to only send header of the request
	 */
	public static function get($dir, $files, $only_header = false) {
		$xsendfile = false;
		if (isset($_SERVER['MOD_X_SENDFILE_ENABLED']) || 
			isset($_SERVER['MOD_X_ACCEL_REDIRECT_ENABLED'])) {
			$xsendfile = true;
		}
		if(strpos($files, ';')) {
			$files=explode(';', $files);
		}

		if (is_array($files)) {
			self::validateZipDownload($dir, $files);
			$executionTime = intval(ini_get('max_execution_time'));
			set_time_limit(0);
			$zip = new ZipArchive();
			if ($xsendfile) {
				$filename = OC_Helper::tmpFileNoClean('.zip');
			}else{
				$filename = OC_Helper::tmpFile('.zip');
			}
			if ($zip->open($filename, ZIPARCHIVE::CREATE | ZIPARCHIVE::OVERWRITE)!==true) {
				exit("cannot open <$filename>\n");
			}
			foreach ($files as $file) {
				$file = $dir . '/' . $file;
				if (\OC\Files\Filesystem::is_file($file)) {
					$tmpFile = \OC\Files\Filesystem::toTmpFile($file);
					self::$tmpFiles[] = $tmpFile;
					$zip->addFile($tmpFile, basename($file));
				} elseif (\OC\Files\Filesystem::is_dir($file)) {
					self::zipAddDir($file, $zip);
				}
			}
			$zip->close();
			set_time_limit($executionTime);
		} elseif (\OC\Files\Filesystem::is_dir($dir . '/' . $files)) {
			self::validateZipDownload($dir, $files);
			$executionTime = intval(ini_get('max_execution_time'));
			set_time_limit(0);
			$zip = new ZipArchive();
			if ($xsendfile) {
				$filename = OC_Helper::tmpFileNoClean('.zip');
			}else{
				$filename = OC_Helper::tmpFile('.zip');
			}
			if ($zip->open($filename, ZIPARCHIVE::CREATE | ZIPARCHIVE::OVERWRITE)!==true) {
				exit("cannot open <$filename>\n");
			}
			$file = $dir . '/' . $files;
			self::zipAddDir($file, $zip);
			$zip->close();
			set_time_limit($executionTime);
		} else {
			$zip = false;
			$filename = $dir . '/' . $files;
		}
		OC_Util::obEnd();
<<<<<<< HEAD
		if ($zip or \OC\Files\Filesystem::isReadable($filename)) {
			header('Content-Disposition: attachment; filename="' . basename($filename) . '"');
=======
		if($zip or OC_Filesystem::is_readable($filename)) {
			if ( preg_match( "/MSIE/", $_SERVER["HTTP_USER_AGENT"] ) ) {
				header( 'Content-Disposition: attachment; filename="' . rawurlencode( basename($filename) ) . '"' );
			} else {
				header( 'Content-Disposition: attachment; filename*=UTF-8\'\'' . rawurlencode( basename($filename) )
													 . '; filename="' . rawurlencode( basename($filename) ) . '"' );
			}
>>>>>>> 5d59ac07
			header('Content-Transfer-Encoding: binary');
			OC_Response::disableCaching();
			if ($zip) {
				ini_set('zlib.output_compression', 'off');
				header('Content-Type: application/zip');
				header('Content-Length: ' . filesize($filename));
				self::addSendfileHeader($filename);
			}else{
<<<<<<< HEAD
				header('Content-Type: '.\OC\Files\Filesystem::getMimeType($filename));
				list($storage, ) = \OC\Files\Filesystem::resolvePath($filename);
				if ($storage instanceof \OC\File\Storage\Local) {
					self::addSendfileHeader(\OC\Files\Filesystem::getLocalFile($filename));
=======
				header('Content-Type: '.OC_Filesystem::getMimeType($filename));
				header("Content-Length: ".OC_Filesystem::filesize($filename));
				$storage = OC_Filesystem::getStorage($filename);
				if ($storage instanceof OC_Filestorage_Local) {
					self::addSendfileHeader(OC_Filesystem::getLocalFile($filename));
>>>>>>> 5d59ac07
				}
			}
		} elseif ($zip or !\OC\Files\Filesystem::file_exists($filename)) {
			header("HTTP/1.0 404 Not Found");
			$tmpl = new OC_Template('', '404', 'guest');
			$tmpl->assign('file', $filename);
			$tmpl->printPage();
		} else {
			header("HTTP/1.0 403 Forbidden");
			die('403 Forbidden');
		}
<<<<<<< HEAD
		if ($only_header) {
			if (!$zip)
				header("Content-Length: " . \OC\Files\Filesystem::filesize($filename));
			return;
=======
		if($only_header) {
			return ;
>>>>>>> 5d59ac07
		}
		if ($zip) {
			$handle = fopen($filename, 'r');
			if ($handle) {
				$chunkSize = 8 * 1024; // 1 MB chunks
				while (!feof($handle)) {
					echo fread($handle, $chunkSize);
					flush();
				}
			}
			if (!$xsendfile) {
				unlink($filename);
			}
		}else{
			\OC\Files\Filesystem::readfile($filename);
		}
		foreach (self::$tmpFiles as $tmpFile) {
			if (file_exists($tmpFile) and is_file($tmpFile)) {
				unlink($tmpFile);
			}
		}
	}

	private static function addSendfileHeader($filename) {
		if (isset($_SERVER['MOD_X_SENDFILE_ENABLED'])) {
			header("X-Sendfile: " . $filename);
		}
		if (isset($_SERVER['MOD_X_ACCEL_REDIRECT_ENABLED'])) {
			header("X-Accel-Redirect: " . $filename);
		}
	}

	public static function zipAddDir($dir, $zip, $internalDir='') {
		$dirname=basename($dir);
		$zip->addEmptyDir($internalDir.$dirname);
		$internalDir.=$dirname.='/';
		$files=OC_Files::getDirectoryContent($dir);
		foreach($files as $file) {
			$filename=$file['name'];
			$file=$dir.'/'.$filename;
			if(\OC\Files\Filesystem::is_file($file)) {
				$tmpFile=\OC\Files\Filesystem::toTmpFile($file);
				OC_Files::$tmpFiles[]=$tmpFile;
				$zip->addFile($tmpFile, $internalDir.$filename);
			}elseif(\OC\Files\Filesystem::is_dir($file)) {
				self::zipAddDir($file, $zip, $internalDir);
			}
		}
	}

	/**
	 * checks if the selected files are within the size constraint. If not, outputs an error page.
	 *
	 * @param dir   $dir
	 * @param files $files
	 */
	static function validateZipDownload($dir, $files) {
		if (!OC_Config::getValue('allowZipDownload', true)) {
			$l = OC_L10N::get('lib');
			header("HTTP/1.0 409 Conflict");
			$tmpl = new OC_Template('', 'error', 'user');
			$errors = array(
				array(
					'error' => $l->t('ZIP download is turned off.'),
					'hint' => $l->t('Files need to be downloaded one by one.') . '<br/><a href="javascript:history.back()">' . $l->t('Back to Files') . '</a>',
				)
			);
			$tmpl->assign('errors', $errors);
			$tmpl->printPage();
			exit;
		}

		$zipLimit = OC_Config::getValue('maxZipInputSize', OC_Helper::computerFileSize('800 MB'));
		if ($zipLimit > 0) {
			$totalsize = 0;
			if (is_array($files)) {
				foreach ($files as $file) {
					$totalsize += \OC\Files\Filesystem::filesize($dir . '/' . $file);
				}
			} else {
				$totalsize += \OC\Files\Filesystem::filesize($dir . '/' . $files);
			}
			if ($totalsize > $zipLimit) {
				$l = OC_L10N::get('lib');
				header("HTTP/1.0 409 Conflict");
				$tmpl = new OC_Template('', 'error', 'user');
				$errors = array(
					array(
						'error' => $l->t('Selected files too large to generate zip file.'),
						'hint' => 'Download the files in smaller chunks, seperately or kindly ask your administrator.<br/><a href="javascript:history.back()">' . $l->t('Back to Files') . '</a>',
					)
				);
				$tmpl->assign('errors', $errors);
				$tmpl->printPage();
				exit;
			}
		}
	}

	/**
	 * set the maximum upload size limit for apache hosts using .htaccess
	 *
	 * @param int size filesisze in bytes
	 * @return false on failure, size on success
	 */
	static function setUploadLimit($size) {
		//don't allow user to break his config -- upper boundary
		if ($size > PHP_INT_MAX) {
			//max size is always 1 byte lower than computerFileSize returns
			if ($size > PHP_INT_MAX + 1)
				return false;
			$size -= 1;
		} else {
			$size = OC_Helper::humanFileSize($size);
			$size = substr($size, 0, -1); //strip the B
			$size = str_replace(' ', '', $size); //remove the space between the size and the postfix
		}

		//don't allow user to break his config -- broken or malicious size input
		if (intval($size) == 0) {
			return false;
		}

		$htaccess = @file_get_contents(OC::$SERVERROOT . '/.htaccess'); //supress errors in case we don't have permissions for
		if (!$htaccess) {
			return false;
		}

		$phpValueKeys = array(
			'upload_max_filesize',
			'post_max_size'
		);

		foreach ($phpValueKeys as $key) {
			$pattern = '/php_value ' . $key . ' (\S)*/';
			$setting = 'php_value ' . $key . ' ' . $size;
			$hasReplaced = 0;
			$content = preg_replace($pattern, $setting, $htaccess, 1, $hasReplaced);
			if ($content !== null) {
				$htaccess = $content;
			}
			if ($hasReplaced == 0) {
				$htaccess .= "\n" . $setting;
			}
		}

		//check for write permissions
		if (is_writable(OC::$SERVERROOT . '/.htaccess')) {
			file_put_contents(OC::$SERVERROOT . '/.htaccess', $htaccess);
			return OC_Helper::computerFileSize($size);
		} else {
			OC_Log::write('files', 'Can\'t write upload limit to ' . OC::$SERVERROOT . '/.htaccess. Please check the file permissions', OC_Log::WARN);
		}
		return false;
	}
}<|MERGE_RESOLUTION|>--- conflicted
+++ resolved
@@ -100,18 +100,13 @@
 			$filename = $dir . '/' . $files;
 		}
 		OC_Util::obEnd();
-<<<<<<< HEAD
-		if ($zip or \OC\Files\Filesystem::isReadable($filename)) {
-			header('Content-Disposition: attachment; filename="' . basename($filename) . '"');
-=======
-		if($zip or OC_Filesystem::is_readable($filename)) {
+		if($zip or \OC\Files\Filesystem::is_readable($filename)) {
 			if ( preg_match( "/MSIE/", $_SERVER["HTTP_USER_AGENT"] ) ) {
 				header( 'Content-Disposition: attachment; filename="' . rawurlencode( basename($filename) ) . '"' );
 			} else {
 				header( 'Content-Disposition: attachment; filename*=UTF-8\'\'' . rawurlencode( basename($filename) )
 													 . '; filename="' . rawurlencode( basename($filename) ) . '"' );
 			}
->>>>>>> 5d59ac07
 			header('Content-Transfer-Encoding: binary');
 			OC_Response::disableCaching();
 			if ($zip) {
@@ -120,18 +115,11 @@
 				header('Content-Length: ' . filesize($filename));
 				self::addSendfileHeader($filename);
 			}else{
-<<<<<<< HEAD
 				header('Content-Type: '.\OC\Files\Filesystem::getMimeType($filename));
-				list($storage, ) = \OC\Files\Filesystem::resolvePath($filename);
+				header("Content-Length: ".\OC\Files\Filesystem::filesize($filename));
+				$storage = \OC\Files\Filesystem::getStorage($filename);
 				if ($storage instanceof \OC\File\Storage\Local) {
 					self::addSendfileHeader(\OC\Files\Filesystem::getLocalFile($filename));
-=======
-				header('Content-Type: '.OC_Filesystem::getMimeType($filename));
-				header("Content-Length: ".OC_Filesystem::filesize($filename));
-				$storage = OC_Filesystem::getStorage($filename);
-				if ($storage instanceof OC_Filestorage_Local) {
-					self::addSendfileHeader(OC_Filesystem::getLocalFile($filename));
->>>>>>> 5d59ac07
 				}
 			}
 		} elseif ($zip or !\OC\Files\Filesystem::file_exists($filename)) {
@@ -143,15 +131,8 @@
 			header("HTTP/1.0 403 Forbidden");
 			die('403 Forbidden');
 		}
-<<<<<<< HEAD
-		if ($only_header) {
-			if (!$zip)
-				header("Content-Length: " . \OC\Files\Filesystem::filesize($filename));
-			return;
-=======
 		if($only_header) {
 			return ;
->>>>>>> 5d59ac07
 		}
 		if ($zip) {
 			$handle = fopen($filename, 'r');

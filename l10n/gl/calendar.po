# SOME DESCRIPTIVE TITLE.
# Copyright (C) YEAR THE PACKAGE'S COPYRIGHT HOLDER
# This file is distributed under the same license as the PACKAGE package.
# 
# Translators:
# antiparvos  <marcoslansgarza@gmail.com>, 2012.
# Xosé M. Lamas <correo.xmgz@gmail.com>, 2012.
msgid ""
msgstr ""
"Project-Id-Version: ownCloud\n"
"Report-Msgid-Bugs-To: http://bugs.owncloud.org/\n"
<<<<<<< HEAD
"POT-Creation-Date: 2012-06-06 00:12+0200\n"
"PO-Revision-Date: 2012-06-05 22:14+0000\n"
"Last-Translator: icewind <icewind1991@gmail.com>\n"
"Language-Team: Galician (http://www.transifex.net/projects/p/owncloud/language/gl/)\n"
=======
"POT-Creation-Date: 2012-08-11 02:02+0200\n"
"PO-Revision-Date: 2012-08-11 00:02+0000\n"
"Last-Translator: owncloud_robot <thomas.mueller@tmit.eu>\n"
"Language-Team: Galician (http://www.transifex.com/projects/p/owncloud/language/gl/)\n"
>>>>>>> 46d6fd15
"MIME-Version: 1.0\n"
"Content-Type: text/plain; charset=UTF-8\n"
"Content-Transfer-Encoding: 8bit\n"
"Language: gl\n"
"Plural-Forms: nplurals=2; plural=(n != 1)\n"

<<<<<<< HEAD
#: ajax/categories/rescan.php:28
msgid "No calendars found."
msgstr "Non se atoparon calendarios."

#: ajax/categories/rescan.php:36
msgid "No events found."
msgstr "Non se atoparon eventos."
=======
#: ajax/cache/status.php:19
msgid "Not all calendars are completely cached"
msgstr ""

#: ajax/cache/status.php:21
msgid "Everything seems to be completely cached"
msgstr ""
>>>>>>> 46d6fd15

#: ajax/categories/rescan.php:29
msgid "No calendars found."
msgstr "Non se atoparon calendarios."

#: ajax/categories/rescan.php:37
msgid "No events found."
msgstr "Non se atoparon eventos."

#: ajax/event/edit.form.php:20
msgid "Wrong calendar"
msgstr "Calendario equivocado"

#: ajax/import/dropimport.php:29 ajax/import/import.php:64
msgid ""
"The file contained either no events or all events are already saved in your "
"calendar."
msgstr ""

#: ajax/import/dropimport.php:31 ajax/import/import.php:67
msgid "events has been saved in the new calendar"
msgstr ""

#: ajax/import/import.php:56
msgid "Import failed"
msgstr ""

#: ajax/import/import.php:69
msgid "events has been saved in your calendar"
msgstr ""

#: ajax/settings/guesstimezone.php:25
msgid "New Timezone:"
msgstr "Novo fuso horario:"

#: ajax/settings/settimezone.php:23
msgid "Timezone changed"
msgstr "Fuso horario trocado"

#: ajax/settings/settimezone.php:25
msgid "Invalid request"
msgstr "Petición non válida"

<<<<<<< HEAD
#: appinfo/app.php:19 templates/calendar.php:15
#: templates/part.eventform.php:33 templates/part.showevent.php:31
#: templates/settings.php:12
msgid "Calendar"
msgstr "Calendario"

#: js/calendar.js:93
msgid "Deletion failed"
msgstr ""

#: js/calendar.js:828
msgid "ddd"
msgstr ""

#: js/calendar.js:829
msgid "ddd M/d"
msgstr ""

#: js/calendar.js:830
msgid "dddd M/d"
msgstr ""

#: js/calendar.js:833
msgid "MMMM yyyy"
msgstr ""

#: js/calendar.js:835
msgid "MMM d[ yyyy]{ '&#8212;'[ MMM] d yyyy}"
msgstr "d MMM[ yyyy]{ '&#8212;'d [ MMM] yyyy}"

#: js/calendar.js:837
msgid "dddd, MMM d, yyyy"
msgstr ""

#: lib/app.php:125
msgid "Birthday"
msgstr "Aniversario"

#: lib/app.php:126
msgid "Business"
msgstr "Traballo"

#: lib/app.php:127
msgid "Call"
msgstr "Chamada"

#: lib/app.php:128
msgid "Clients"
msgstr "Clientes"

#: lib/app.php:129
msgid "Deliverer"
msgstr "Remitente"

#: lib/app.php:130
msgid "Holidays"
msgstr "Vacacións"

#: lib/app.php:131
msgid "Ideas"
msgstr "Ideas"

#: lib/app.php:132
msgid "Journey"
msgstr "Viaxe"

#: lib/app.php:133
msgid "Jubilee"
msgstr "Aniversario especial"

#: lib/app.php:134
msgid "Meeting"
msgstr "Reunión"

#: lib/app.php:135
msgid "Other"
msgstr "Outro"

#: lib/app.php:136
msgid "Personal"
msgstr "Persoal"

#: lib/app.php:137
msgid "Projects"
msgstr "Proxectos"

#: lib/app.php:138
msgid "Questions"
msgstr "Preguntas"

#: lib/app.php:139
msgid "Work"
msgstr "Traballo"

#: lib/app.php:380
msgid "unnamed"
msgstr "sen nome"
=======
#: appinfo/app.php:35 templates/calendar.php:15
#: templates/part.eventform.php:33 templates/part.showevent.php:33
msgid "Calendar"
msgstr "Calendario"

#: js/calendar.js:832
msgid "ddd"
msgstr "ddd"

#: js/calendar.js:833
msgid "ddd M/d"
msgstr "ddd M/d"

#: js/calendar.js:834
msgid "dddd M/d"
msgstr "dddd M/d"

#: js/calendar.js:837
msgid "MMMM yyyy"
msgstr "MMMM yyyy"

#: js/calendar.js:839
msgid "MMM d[ yyyy]{ '&#8212;'[ MMM] d yyyy}"
msgstr "d MMM[ yyyy]{ '&#8212;'d [ MMM] yyyy}"

#: js/calendar.js:841
msgid "dddd, MMM d, yyyy"
msgstr "dddd, MMM d,yyyy"

#: lib/app.php:121
msgid "Birthday"
msgstr "Aniversario"

#: lib/app.php:122
msgid "Business"
msgstr "Traballo"

#: lib/app.php:123
msgid "Call"
msgstr "Chamada"

#: lib/app.php:124
msgid "Clients"
msgstr "Clientes"

#: lib/app.php:125
msgid "Deliverer"
msgstr "Remitente"

#: lib/app.php:126
msgid "Holidays"
msgstr "Vacacións"

#: lib/app.php:127
msgid "Ideas"
msgstr "Ideas"

#: lib/app.php:128
msgid "Journey"
msgstr "Viaxe"

#: lib/app.php:129
msgid "Jubilee"
msgstr "Aniversario especial"

#: lib/app.php:130
msgid "Meeting"
msgstr "Reunión"

#: lib/app.php:131
msgid "Other"
msgstr "Outro"

#: lib/app.php:132
msgid "Personal"
msgstr "Persoal"

#: lib/app.php:133
msgid "Projects"
msgstr "Proxectos"

#: lib/app.php:134
msgid "Questions"
msgstr "Preguntas"

#: lib/app.php:135
msgid "Work"
msgstr "Traballo"

#: lib/app.php:351 lib/app.php:361
msgid "by"
msgstr ""
>>>>>>> 46d6fd15

#: lib/app.php:359 lib/app.php:399
msgid "unnamed"
msgstr "sen nome"

#: lib/import.php:184 templates/calendar.php:12
#: templates/part.choosecalendar.php:22
msgid "New Calendar"
msgstr "Novo calendario"

#: lib/object.php:372
msgid "Does not repeat"
msgstr "Non se repite"

#: lib/object.php:373
msgid "Daily"
msgstr "A diario"

#: lib/object.php:374
msgid "Weekly"
msgstr "Semanalmente"

#: lib/object.php:375
msgid "Every Weekday"
msgstr "Todas as semanas"

#: lib/object.php:376
msgid "Bi-Weekly"
msgstr "Cada dúas semanas"

#: lib/object.php:377
msgid "Monthly"
msgstr "Mensual"

#: lib/object.php:378
msgid "Yearly"
msgstr "Anual"

#: lib/object.php:388
msgid "never"
msgstr "nunca"

#: lib/object.php:389
msgid "by occurrences"
msgstr "por acontecementos"

#: lib/object.php:390
msgid "by date"
msgstr "por data"

#: lib/object.php:400
msgid "by monthday"
msgstr "por día do mes"

#: lib/object.php:401
msgid "by weekday"
msgstr "por día da semana"

#: lib/object.php:411 templates/calendar.php:5 templates/settings.php:69
msgid "Monday"
msgstr "Luns"

#: lib/object.php:412 templates/calendar.php:5
msgid "Tuesday"
msgstr "Martes"

#: lib/object.php:413 templates/calendar.php:5
msgid "Wednesday"
msgstr "Mércores"

#: lib/object.php:414 templates/calendar.php:5
msgid "Thursday"
msgstr "Xoves"

#: lib/object.php:415 templates/calendar.php:5
msgid "Friday"
msgstr "Venres"

#: lib/object.php:416 templates/calendar.php:5
msgid "Saturday"
msgstr "Sábado"

#: lib/object.php:417 templates/calendar.php:5 templates/settings.php:70
msgid "Sunday"
msgstr "Domingo"

#: lib/object.php:427
msgid "events week of month"
msgstr "semana dos eventos no mes"

#: lib/object.php:428
msgid "first"
msgstr "primeiro"

#: lib/object.php:429
msgid "second"
msgstr "segundo"

#: lib/object.php:430
msgid "third"
msgstr "terceiro"

#: lib/object.php:431
msgid "fourth"
msgstr "cuarto"

#: lib/object.php:432
msgid "fifth"
msgstr "quinto"

#: lib/object.php:433
msgid "last"
msgstr "último"

#: lib/object.php:467 templates/calendar.php:7
msgid "January"
msgstr "Xaneiro"

#: lib/object.php:468 templates/calendar.php:7
msgid "February"
msgstr "Febreiro"

#: lib/object.php:469 templates/calendar.php:7
msgid "March"
msgstr "Marzo"

#: lib/object.php:470 templates/calendar.php:7
msgid "April"
msgstr "Abril"

#: lib/object.php:471 templates/calendar.php:7
msgid "May"
msgstr "Maio"

#: lib/object.php:472 templates/calendar.php:7
msgid "June"
msgstr "Xuño"

#: lib/object.php:473 templates/calendar.php:7
msgid "July"
msgstr "Xullo"

#: lib/object.php:474 templates/calendar.php:7
msgid "August"
msgstr "Agosto"

#: lib/object.php:475 templates/calendar.php:7
msgid "September"
msgstr "Setembro"

#: lib/object.php:476 templates/calendar.php:7
msgid "October"
msgstr "Outubro"

#: lib/object.php:477 templates/calendar.php:7
msgid "November"
msgstr "Novembro"

#: lib/object.php:478 templates/calendar.php:7
msgid "December"
msgstr "Decembro"

#: lib/object.php:488
msgid "by events date"
msgstr "por data dos eventos"

#: lib/object.php:489
msgid "by yearday(s)"
msgstr "por dia(s) do ano"

#: lib/object.php:490
msgid "by weeknumber(s)"
msgstr "por número(s) de semana"

#: lib/object.php:491
msgid "by day and month"
msgstr "por día e mes"

#: lib/search.php:35 lib/search.php:37 lib/search.php:40
msgid "Date"
msgstr "Data"

#: lib/search.php:43
msgid "Cal."
msgstr "Cal."

#: templates/calendar.php:6
msgid "Sun."
msgstr ""

#: templates/calendar.php:6
msgid "Mon."
msgstr ""

#: templates/calendar.php:6
msgid "Tue."
msgstr ""

#: templates/calendar.php:6
msgid "Wed."
msgstr ""

#: templates/calendar.php:6
msgid "Thu."
msgstr ""

#: templates/calendar.php:6
msgid "Fri."
msgstr ""

#: templates/calendar.php:6
msgid "Sat."
msgstr ""

#: templates/calendar.php:8
msgid "Jan."
msgstr ""

#: templates/calendar.php:8
msgid "Feb."
msgstr ""

#: templates/calendar.php:8
msgid "Mar."
msgstr ""

#: templates/calendar.php:8
msgid "Apr."
msgstr ""

#: templates/calendar.php:8
msgid "May."
msgstr ""

#: templates/calendar.php:8
msgid "Jun."
msgstr ""

#: templates/calendar.php:8
msgid "Jul."
msgstr ""

#: templates/calendar.php:8
msgid "Aug."
msgstr ""

#: templates/calendar.php:8
msgid "Sep."
msgstr ""

#: templates/calendar.php:8
msgid "Oct."
msgstr ""

#: templates/calendar.php:8
msgid "Nov."
msgstr ""

#: templates/calendar.php:8
msgid "Dec."
msgstr ""

#: templates/calendar.php:11
msgid "All day"
msgstr "Todo o dia"

#: templates/calendar.php:13
msgid "Missing fields"
msgstr "Faltan campos"

#: templates/calendar.php:14 templates/part.eventform.php:19
#: templates/part.showevent.php:11
msgid "Title"
msgstr "Título"

#: templates/calendar.php:16
msgid "From Date"
msgstr "Desde a data"

#: templates/calendar.php:17
msgid "From Time"
msgstr "Desde a hora"

#: templates/calendar.php:18
msgid "To Date"
msgstr "á data"

#: templates/calendar.php:19
msgid "To Time"
msgstr "á hora"

#: templates/calendar.php:20
msgid "The event ends before it starts"
msgstr "O evento remata antes de iniciarse"

#: templates/calendar.php:21
msgid "There was a database fail"
msgstr "Produciuse un erro na base de datos"

#: templates/calendar.php:39
msgid "Week"
msgstr "Semana"

#: templates/calendar.php:40
msgid "Month"
msgstr "Mes"

#: templates/calendar.php:41
msgid "List"
msgstr "Lista"

#: templates/calendar.php:45
msgid "Today"
msgstr "Hoxe"

#: templates/calendar.php:46 templates/calendar.php:47
msgid "Settings"
msgstr ""

#: templates/part.choosecalendar.php:2
msgid "Your calendars"
msgstr "Os seus calendarios"

#: templates/part.choosecalendar.php:27
#: templates/part.choosecalendar.rowfields.php:11
msgid "CalDav Link"
msgstr "Ligazón CalDav"

#: templates/part.choosecalendar.php:31
msgid "Shared calendars"
msgstr "Calendarios compartidos"

#: templates/part.choosecalendar.php:48
msgid "No shared calendars"
msgstr "Sen calendarios compartidos"

#: templates/part.choosecalendar.rowfields.php:8
msgid "Share Calendar"
msgstr "Compartir calendario"

#: templates/part.choosecalendar.rowfields.php:14
msgid "Download"
msgstr "Descargar"

#: templates/part.choosecalendar.rowfields.php:17
msgid "Edit"
msgstr "Editar"

#: templates/part.choosecalendar.rowfields.php:20
#: templates/part.editevent.php:9
msgid "Delete"
msgstr "Borrar"

#: templates/part.choosecalendar.rowfields.shared.php:4
msgid "shared with you by"
msgstr "compartido con vostede por"

#: templates/part.editcalendar.php:9
msgid "New calendar"
msgstr "Novo calendario"

#: templates/part.editcalendar.php:9
msgid "Edit calendar"
msgstr "Editar calendario"

#: templates/part.editcalendar.php:12
msgid "Displayname"
msgstr "Mostrar nome"

#: templates/part.editcalendar.php:23
msgid "Active"
msgstr "Activo"

#: templates/part.editcalendar.php:29
msgid "Calendar color"
msgstr "Cor do calendario"

#: templates/part.editcalendar.php:42
msgid "Save"
msgstr "Gardar"

#: templates/part.editcalendar.php:42 templates/part.editevent.php:8
#: templates/part.newevent.php:6
msgid "Submit"
msgstr "Enviar"

#: templates/part.editcalendar.php:43
msgid "Cancel"
msgstr "Cancelar"

#: templates/part.editevent.php:1
msgid "Edit an event"
msgstr "Editar un evento"

#: templates/part.editevent.php:10
msgid "Export"
msgstr "Exportar"

#: templates/part.eventform.php:8 templates/part.showevent.php:3
msgid "Eventinfo"
msgstr "Info do evento"

#: templates/part.eventform.php:9 templates/part.showevent.php:4
msgid "Repeating"
msgstr "Repetido"

#: templates/part.eventform.php:10 templates/part.showevent.php:5
msgid "Alarm"
msgstr "Alarma"

#: templates/part.eventform.php:11 templates/part.showevent.php:6
msgid "Attendees"
msgstr "Participantes"

#: templates/part.eventform.php:13
msgid "Share"
msgstr "Compartir"

#: templates/part.eventform.php:21
msgid "Title of the Event"
msgstr "Título do evento"

#: templates/part.eventform.php:27 templates/part.showevent.php:19
msgid "Category"
msgstr "Categoría"

#: templates/part.eventform.php:29
msgid "Separate categories with commas"
msgstr "Separe as categorías con comas"

#: templates/part.eventform.php:30
msgid "Edit categories"
msgstr "Editar categorías"

#: templates/part.eventform.php:56 templates/part.showevent.php:52
msgid "All Day Event"
msgstr "Eventos do día"

#: templates/part.eventform.php:60 templates/part.showevent.php:56
msgid "From"
msgstr "Desde"

#: templates/part.eventform.php:68 templates/part.showevent.php:64
msgid "To"
msgstr "a"

#: templates/part.eventform.php:76 templates/part.showevent.php:72
msgid "Advanced options"
msgstr "Opcións avanzadas"

#: templates/part.eventform.php:81 templates/part.showevent.php:77
msgid "Location"
msgstr "Localización"

#: templates/part.eventform.php:83
msgid "Location of the Event"
msgstr "Localización do evento"

#: templates/part.eventform.php:89 templates/part.showevent.php:85
msgid "Description"
msgstr "Descrición"

#: templates/part.eventform.php:91
msgid "Description of the Event"
msgstr "Descrición do evento"

#: templates/part.eventform.php:100 templates/part.showevent.php:95
msgid "Repeat"
msgstr "Repetir"

#: templates/part.eventform.php:107 templates/part.showevent.php:102
msgid "Advanced"
msgstr "Avanzado"

#: templates/part.eventform.php:151 templates/part.showevent.php:146
msgid "Select weekdays"
msgstr "Seleccionar días da semana"

#: templates/part.eventform.php:164 templates/part.eventform.php:177
#: templates/part.showevent.php:159 templates/part.showevent.php:172
msgid "Select days"
msgstr "Seleccionar días"

#: templates/part.eventform.php:169 templates/part.showevent.php:164
msgid "and the events day of year."
msgstr "e día dos eventos no ano."

#: templates/part.eventform.php:182 templates/part.showevent.php:177
msgid "and the events day of month."
msgstr "e día dos eventos no mes."

#: templates/part.eventform.php:190 templates/part.showevent.php:185
msgid "Select months"
msgstr "Seleccione meses"

#: templates/part.eventform.php:203 templates/part.showevent.php:198
msgid "Select weeks"
msgstr "Seleccionar semanas"

#: templates/part.eventform.php:208 templates/part.showevent.php:203
msgid "and the events week of year."
msgstr "e semana dos eventos no ano."

#: templates/part.eventform.php:214 templates/part.showevent.php:209
msgid "Interval"
msgstr "Intervalo"

#: templates/part.eventform.php:220 templates/part.showevent.php:215
msgid "End"
msgstr "Fin"

#: templates/part.eventform.php:233 templates/part.showevent.php:228
msgid "occurrences"
msgstr "acontecementos"

#: templates/part.import.php:14
msgid "create a new calendar"
msgstr "crear un novo calendario"

#: templates/part.import.php:17
msgid "Import a calendar file"
msgstr "Importar un ficheiro de calendario"

#: templates/part.import.php:24
msgid "Please choose a calendar"
msgstr ""

#: templates/part.import.php:36
msgid "Name of new calendar"
msgstr "Nome do novo calendario"

#: templates/part.import.php:44
msgid "Take an available name!"
msgstr ""

#: templates/part.import.php:45
msgid ""
"A Calendar with this name already exists. If you continue anyhow, these "
"calendars will be merged."
msgstr ""

#: templates/part.import.php:47
msgid "Import"
msgstr "Importar"

#: templates/part.import.php:56
msgid "Close Dialog"
msgstr "Pechar diálogo"

#: templates/part.newevent.php:1
msgid "Create a new event"
msgstr "Crear un novo evento"

#: templates/part.showevent.php:1
msgid "View an event"
msgstr "Ver un evento"

#: templates/part.showevent.php:23
msgid "No categories selected"
msgstr "Non seleccionou as categorías"
<<<<<<< HEAD

#: templates/part.showevent.php:25
msgid "Select category"
msgstr "Seleccionar categoría"
=======
>>>>>>> 46d6fd15

#: templates/part.showevent.php:37
msgid "of"
msgstr "de"

#: templates/part.showevent.php:59 templates/part.showevent.php:67
msgid "at"
msgstr "a"
<<<<<<< HEAD
=======

#: templates/settings.php:10
msgid "General"
msgstr ""
>>>>>>> 46d6fd15

#: templates/settings.php:15
msgid "Timezone"
msgstr "Fuso horario"

#: templates/settings.php:47
msgid "Update timezone automatically"
msgstr ""

#: templates/settings.php:52
msgid "Time format"
msgstr ""

#: templates/settings.php:57
msgid "24h"
msgstr "24h"

#: templates/settings.php:58
msgid "12h"
msgstr "12h"

<<<<<<< HEAD
#: templates/settings.php:40
msgid "First day of the week"
msgstr "Primeiro día da semana"
=======
#: templates/settings.php:64
msgid "Start week on"
msgstr ""

#: templates/settings.php:76
msgid "Cache"
msgstr ""

#: templates/settings.php:80
msgid "Clear cache for repeating events"
msgstr ""

#: templates/settings.php:85
msgid "URLs"
msgstr ""

#: templates/settings.php:87
msgid "Calendar CalDAV syncing addresses"
msgstr ""

#: templates/settings.php:87
msgid "more info"
msgstr ""

#: templates/settings.php:89
msgid "Primary address (Kontact et al)"
msgstr ""
>>>>>>> 46d6fd15

#: templates/settings.php:91
msgid "iOS/OS X"
msgstr ""

#: templates/settings.php:93
msgid "Read only iCalendar link(s)"
msgstr ""

#: templates/share.dropdown.php:20
msgid "Users"
msgstr "Usuarios"

#: templates/share.dropdown.php:21
msgid "select users"
msgstr "escoller usuarios"

#: templates/share.dropdown.php:36 templates/share.dropdown.php:62
msgid "Editable"
msgstr "Editable"

#: templates/share.dropdown.php:48
msgid "Groups"
msgstr "Grupos"

#: templates/share.dropdown.php:49
msgid "select groups"
msgstr "escoller grupos"

#: templates/share.dropdown.php:75
msgid "make public"
msgstr "facer público"<|MERGE_RESOLUTION|>--- conflicted
+++ resolved
@@ -9,32 +9,16 @@
 msgstr ""
 "Project-Id-Version: ownCloud\n"
 "Report-Msgid-Bugs-To: http://bugs.owncloud.org/\n"
-<<<<<<< HEAD
-"POT-Creation-Date: 2012-06-06 00:12+0200\n"
-"PO-Revision-Date: 2012-06-05 22:14+0000\n"
-"Last-Translator: icewind <icewind1991@gmail.com>\n"
-"Language-Team: Galician (http://www.transifex.net/projects/p/owncloud/language/gl/)\n"
-=======
 "POT-Creation-Date: 2012-08-11 02:02+0200\n"
 "PO-Revision-Date: 2012-08-11 00:02+0000\n"
 "Last-Translator: owncloud_robot <thomas.mueller@tmit.eu>\n"
 "Language-Team: Galician (http://www.transifex.com/projects/p/owncloud/language/gl/)\n"
->>>>>>> 46d6fd15
 "MIME-Version: 1.0\n"
 "Content-Type: text/plain; charset=UTF-8\n"
 "Content-Transfer-Encoding: 8bit\n"
 "Language: gl\n"
 "Plural-Forms: nplurals=2; plural=(n != 1)\n"
 
-<<<<<<< HEAD
-#: ajax/categories/rescan.php:28
-msgid "No calendars found."
-msgstr "Non se atoparon calendarios."
-
-#: ajax/categories/rescan.php:36
-msgid "No events found."
-msgstr "Non se atoparon eventos."
-=======
 #: ajax/cache/status.php:19
 msgid "Not all calendars are completely cached"
 msgstr ""
@@ -42,7 +26,6 @@
 #: ajax/cache/status.php:21
 msgid "Everything seems to be completely cached"
 msgstr ""
->>>>>>> 46d6fd15
 
 #: ajax/categories/rescan.php:29
 msgid "No calendars found."
@@ -86,105 +69,6 @@
 msgid "Invalid request"
 msgstr "Petición non válida"
 
-<<<<<<< HEAD
-#: appinfo/app.php:19 templates/calendar.php:15
-#: templates/part.eventform.php:33 templates/part.showevent.php:31
-#: templates/settings.php:12
-msgid "Calendar"
-msgstr "Calendario"
-
-#: js/calendar.js:93
-msgid "Deletion failed"
-msgstr ""
-
-#: js/calendar.js:828
-msgid "ddd"
-msgstr ""
-
-#: js/calendar.js:829
-msgid "ddd M/d"
-msgstr ""
-
-#: js/calendar.js:830
-msgid "dddd M/d"
-msgstr ""
-
-#: js/calendar.js:833
-msgid "MMMM yyyy"
-msgstr ""
-
-#: js/calendar.js:835
-msgid "MMM d[ yyyy]{ '&#8212;'[ MMM] d yyyy}"
-msgstr "d MMM[ yyyy]{ '&#8212;'d [ MMM] yyyy}"
-
-#: js/calendar.js:837
-msgid "dddd, MMM d, yyyy"
-msgstr ""
-
-#: lib/app.php:125
-msgid "Birthday"
-msgstr "Aniversario"
-
-#: lib/app.php:126
-msgid "Business"
-msgstr "Traballo"
-
-#: lib/app.php:127
-msgid "Call"
-msgstr "Chamada"
-
-#: lib/app.php:128
-msgid "Clients"
-msgstr "Clientes"
-
-#: lib/app.php:129
-msgid "Deliverer"
-msgstr "Remitente"
-
-#: lib/app.php:130
-msgid "Holidays"
-msgstr "Vacacións"
-
-#: lib/app.php:131
-msgid "Ideas"
-msgstr "Ideas"
-
-#: lib/app.php:132
-msgid "Journey"
-msgstr "Viaxe"
-
-#: lib/app.php:133
-msgid "Jubilee"
-msgstr "Aniversario especial"
-
-#: lib/app.php:134
-msgid "Meeting"
-msgstr "Reunión"
-
-#: lib/app.php:135
-msgid "Other"
-msgstr "Outro"
-
-#: lib/app.php:136
-msgid "Personal"
-msgstr "Persoal"
-
-#: lib/app.php:137
-msgid "Projects"
-msgstr "Proxectos"
-
-#: lib/app.php:138
-msgid "Questions"
-msgstr "Preguntas"
-
-#: lib/app.php:139
-msgid "Work"
-msgstr "Traballo"
-
-#: lib/app.php:380
-msgid "unnamed"
-msgstr "sen nome"
-=======
 #: appinfo/app.php:35 templates/calendar.php:15
 #: templates/part.eventform.php:33 templates/part.showevent.php:33
 msgid "Calendar"
@@ -277,7 +161,6 @@
 #: lib/app.php:351 lib/app.php:361
 msgid "by"
 msgstr ""
->>>>>>> 46d6fd15
 
 #: lib/app.php:359 lib/app.php:399
 msgid "unnamed"
@@ -838,13 +721,6 @@
 #: templates/part.showevent.php:23
 msgid "No categories selected"
 msgstr "Non seleccionou as categorías"
-<<<<<<< HEAD
-
-#: templates/part.showevent.php:25
-msgid "Select category"
-msgstr "Seleccionar categoría"
-=======
->>>>>>> 46d6fd15
 
 #: templates/part.showevent.php:37
 msgid "of"
@@ -853,13 +729,10 @@
 #: templates/part.showevent.php:59 templates/part.showevent.php:67
 msgid "at"
 msgstr "a"
-<<<<<<< HEAD
-=======
 
 #: templates/settings.php:10
 msgid "General"
 msgstr ""
->>>>>>> 46d6fd15
 
 #: templates/settings.php:15
 msgid "Timezone"
@@ -881,11 +754,6 @@
 msgid "12h"
 msgstr "12h"
 
-<<<<<<< HEAD
-#: templates/settings.php:40
-msgid "First day of the week"
-msgstr "Primeiro día da semana"
-=======
 #: templates/settings.php:64
 msgid "Start week on"
 msgstr ""
@@ -913,7 +781,6 @@
 #: templates/settings.php:89
 msgid "Primary address (Kontact et al)"
 msgstr ""
->>>>>>> 46d6fd15
 
 #: templates/settings.php:91
 msgid "iOS/OS X"
